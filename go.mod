module github.com/kyma-project/cli

go 1.18

// required to avoid locking with gardner dependency updates
replace k8s.io/client-go => k8s.io/client-go v0.26.1

require (
	github.com/Masterminds/semver/v3 v3.2.0
	github.com/avast/retry-go v3.0.0+incompatible
	github.com/blang/semver/v4 v4.0.0
	github.com/briandowns/spinner v1.21.0
	github.com/containerd/containerd v1.6.18
	github.com/daviddengcn/go-colortext v1.0.0
	github.com/docker/cli v20.10.23+incompatible
	github.com/docker/docker v20.10.23+incompatible
	github.com/docker/go-connections v0.4.0
	github.com/fatih/color v1.14.1
	github.com/go-git/go-git/v5 v5.5.2
	github.com/go-logr/logr v1.2.3
	github.com/go-logr/zapr v1.2.3
	github.com/imdario/mergo v0.3.13
	github.com/kyma-incubator/reconciler v0.0.0-20230203092534-fd85106be3cd
	github.com/kyma-project/hydroform/function v0.0.0-20221202082519-8cd1c2a4c268
	github.com/kyma-project/hydroform/provision v0.0.0-20230127124234-b67611c40868
	github.com/kyma-project/lifecycle-manager v0.0.0-20230220093858-7b8e95158177
	github.com/mandelsoft/vfs v0.0.0-20220805210647-bf14a11bfe31
	github.com/open-component-model/ocm v0.1.0
	github.com/opencontainers/go-digest v1.0.0
	github.com/opencontainers/image-spec v1.1.0-rc2
	github.com/pkg/browser v0.0.0-20210911075715-681adbf594b8
	github.com/pkg/errors v0.9.1
	github.com/spf13/cobra v1.6.1
	github.com/stretchr/testify v1.8.1
	go.uber.org/zap v1.24.0
	golang.org/x/exp v0.0.0-20221212164502-fae10dda9338
	gopkg.in/yaml.v3 v3.0.1
	gotest.tools v2.2.0+incompatible
	helm.sh/helm/v3 v3.11.1
	istio.io/client-go v1.17.0
	k8s.io/api v0.26.1
	k8s.io/apiextensions-apiserver v0.26.1
	k8s.io/apimachinery v0.26.1
	k8s.io/cli-runtime v0.26.1
	k8s.io/client-go v11.0.1-0.20190409021438-1a26190bd76a+incompatible
<<<<<<< HEAD
	k8s.io/klog/v2 v2.90.0
	sigs.k8s.io/controller-runtime v0.14.4
	sigs.k8s.io/kustomize/api v0.12.1
	sigs.k8s.io/kustomize/kyaml v0.13.9
=======
	k8s.io/utils v0.0.0-20221128185143-99ec85e7a448
	sigs.k8s.io/controller-runtime v0.14.4
>>>>>>> f1b907f1
	sigs.k8s.io/yaml v1.3.0
)

require (
	cloud.google.com/go v0.105.0 // indirect
	cloud.google.com/go/compute v1.13.0 // indirect
	cloud.google.com/go/compute/metadata v0.2.1 // indirect
	cloud.google.com/go/logging v1.6.1 // indirect
	cloud.google.com/go/longrunning v0.3.0 // indirect
	github.com/Azure/go-ansiterm v0.0.0-20230124172434-306776ec8161 // indirect
	github.com/BurntSushi/toml v1.2.1 // indirect
	github.com/MakeNowJust/heredoc v1.0.0 // indirect
	github.com/Masterminds/goutils v1.1.1 // indirect
	github.com/Masterminds/semver v1.5.0 // indirect
	github.com/Masterminds/sprig/v3 v3.2.3 // indirect
	github.com/Masterminds/squirrel v1.5.3 // indirect
	github.com/Microsoft/go-winio v0.6.0 // indirect
	github.com/Microsoft/hcsshim v0.9.6 // indirect
	github.com/ProtonMail/go-crypto v0.0.0-20221026131551-cf6655e29de4 // indirect
	github.com/acomagu/bufpipe v1.0.3 // indirect
	github.com/andybalholm/brotli v1.0.4 // indirect
	github.com/asaskevich/govalidator v0.0.0-20210307081110-f21760c49a8d // indirect
	github.com/aws/aws-sdk-go-v2 v1.16.10 // indirect
	github.com/aws/aws-sdk-go-v2/aws/protocol/eventstream v1.4.4 // indirect
	github.com/aws/aws-sdk-go-v2/config v1.15.17 // indirect
	github.com/aws/aws-sdk-go-v2/credentials v1.12.12 // indirect
	github.com/aws/aws-sdk-go-v2/feature/ec2/imds v1.12.11 // indirect
	github.com/aws/aws-sdk-go-v2/feature/s3/manager v1.11.23 // indirect
	github.com/aws/aws-sdk-go-v2/internal/configsources v1.1.17 // indirect
	github.com/aws/aws-sdk-go-v2/internal/endpoints/v2 v2.4.11 // indirect
	github.com/aws/aws-sdk-go-v2/internal/ini v1.3.18 // indirect
	github.com/aws/aws-sdk-go-v2/internal/v4a v1.0.8 // indirect
	github.com/aws/aws-sdk-go-v2/service/internal/accept-encoding v1.9.4 // indirect
	github.com/aws/aws-sdk-go-v2/service/internal/checksum v1.1.12 // indirect
	github.com/aws/aws-sdk-go-v2/service/internal/presigned-url v1.9.11 // indirect
	github.com/aws/aws-sdk-go-v2/service/internal/s3shared v1.13.11 // indirect
	github.com/aws/aws-sdk-go-v2/service/s3 v1.27.4 // indirect
	github.com/aws/aws-sdk-go-v2/service/sso v1.11.15 // indirect
	github.com/aws/aws-sdk-go-v2/service/sts v1.16.12 // indirect
	github.com/aws/smithy-go v1.12.1 // indirect
	github.com/benbjohnson/clock v1.1.0 // indirect
	github.com/beorn7/perks v1.0.1 // indirect
	github.com/cenkalti/backoff/v4 v4.1.3 // indirect
	github.com/cespare/xxhash/v2 v2.2.0 // indirect
	github.com/chai2010/gettext-go v1.0.2 // indirect
	github.com/cloudflare/circl v1.1.0 // indirect
	github.com/containerd/cgroups v1.0.4 // indirect
	github.com/containers/image/v5 v5.20.0 // indirect
	github.com/containers/libtrust v0.0.0-20200511145503-9c3a6c22cd9a // indirect
	github.com/containers/ocicrypt v1.1.3 // indirect
	github.com/containers/storage v1.38.2 // indirect
	github.com/coreos/go-semver v0.3.0 // indirect
	github.com/cyphar/filepath-securejoin v0.2.3 // indirect
	github.com/davecgh/go-spew v1.1.1 // indirect
	github.com/docker/distribution v2.8.1+incompatible // indirect
	github.com/docker/docker-credential-helpers v0.7.0 // indirect
	github.com/docker/go v1.5.1-1.0.20160303222718-d30aec9fd63c // indirect
	github.com/docker/go-metrics v0.0.1 // indirect
	github.com/docker/go-units v0.5.0 // indirect
	github.com/dsnet/compress v0.0.2-0.20210315054119-f66993602bf5 // indirect
	github.com/elazarl/goproxy v0.0.0-20191011121108-aa519ddbe484 // indirect
	github.com/emicklei/go-restful/v3 v3.10.1 // indirect
	github.com/emirpasic/gods v1.18.1 // indirect
	github.com/evanphx/json-patch v5.6.0+incompatible // indirect
	github.com/evanphx/json-patch/v5 v5.6.0 // indirect
	github.com/exponent-io/jsonpath v0.0.0-20210407135951-1de76d718b3f // indirect
	github.com/fatih/structs v1.1.0 // indirect
	github.com/fsnotify/fsnotify v1.6.0 // indirect
	github.com/fvbommel/sortorder v1.0.1 // indirect
	github.com/gardener/component-spec/bindings-go v0.0.80 // indirect
	github.com/gardener/gardener v1.53.2 // indirect
	github.com/ghodss/yaml v1.0.0 // indirect
	github.com/go-cmd/cmd v1.4.1 // indirect
	github.com/go-errors/errors v1.4.2 // indirect
	github.com/go-git/gcfg v1.5.0 // indirect
	github.com/go-git/go-billy/v5 v5.4.0 // indirect
	github.com/go-gorp/gorp/v3 v3.1.0 // indirect
	github.com/go-openapi/jsonpointer v0.19.6 // indirect
	github.com/go-openapi/jsonreference v0.20.2 // indirect
	github.com/go-openapi/swag v0.22.3 // indirect
	github.com/gobwas/glob v0.2.3 // indirect
	github.com/gogo/protobuf v1.3.2 // indirect
	github.com/golang-migrate/migrate/v4 v4.15.1 // indirect
	github.com/golang/groupcache v0.0.0-20210331224755-41bb18bfe9da // indirect
	github.com/golang/protobuf v1.5.2 // indirect
	github.com/golang/snappy v0.0.4 // indirect
	github.com/google/btree v1.1.2 // indirect
	github.com/google/gnostic v0.6.9 // indirect
	github.com/google/go-cmp v0.5.9 // indirect
	github.com/google/go-github/v45 v45.2.0 // indirect
	github.com/google/go-querystring v1.1.0 // indirect
	github.com/google/gofuzz v1.2.0 // indirect
	github.com/google/shlex v0.0.0-20191202100458-e7afc7fbc510 // indirect
	github.com/google/uuid v1.3.0 // indirect
	github.com/googleapis/enterprise-certificate-proxy v0.2.0 // indirect
	github.com/googleapis/gax-go/v2 v2.7.0 // indirect
	github.com/gorilla/mux v1.8.0 // indirect
	github.com/gosuri/uitable v0.0.4 // indirect
	github.com/gregjones/httpcache v0.0.0-20190611155906-901d90724c79 // indirect
	github.com/hashicorp/errwrap v1.1.0 // indirect
	github.com/hashicorp/go-multierror v1.1.1 // indirect
	github.com/hashicorp/hcl v1.0.0 // indirect
	github.com/huandu/xstrings v1.4.0 // indirect
	github.com/iancoleman/orderedmap v0.2.0 // indirect
	github.com/iancoleman/strcase v0.2.0 // indirect
	github.com/inconshreveable/mousetrap v1.1.0 // indirect
	github.com/invopop/jsonschema v0.7.0 // indirect
	github.com/jbenet/go-context v0.0.0-20150711004518-d14ea06fba99 // indirect
	github.com/jellydator/ttlcache/v3 v3.0.1 // indirect
	github.com/jmespath/go-jmespath v0.4.0 // indirect
	github.com/jmoiron/sqlx v1.3.5 // indirect
	github.com/josharian/intern v1.0.0 // indirect
	github.com/json-iterator/go v1.1.12 // indirect
	github.com/kevinburke/ssh_config v1.2.0 // indirect
	github.com/klauspost/compress v1.15.15 // indirect
	github.com/klauspost/pgzip v1.2.5 // indirect
	github.com/kyma-project/istio/operator v0.0.0-20221129102055-d37c5c8e6add // indirect
	github.com/kyma-project/module-manager/operator v0.0.0-20221020113457-620af4f4b365 // indirect
	github.com/lann/builder v0.0.0-20180802200727-47ae307949d0 // indirect
	github.com/lann/ps v0.0.0-20150810152359-62de8c46ede0 // indirect
	github.com/lib/pq v1.10.7 // indirect
	github.com/liggitt/tabwriter v0.0.0-20181228230101-89fcab3d43de // indirect
	github.com/magiconair/properties v1.8.6 // indirect
	github.com/mailru/easyjson v0.7.7 // indirect
	github.com/mandelsoft/filepath v0.0.0-20220503095057-4432a2285b68 // indirect
	github.com/mandelsoft/logging v0.0.0-20221114215048-ab754b164dd6 // indirect
	github.com/mandelsoft/spiff v1.7.0-beta-3 // indirect
	github.com/marstr/guid v1.1.0 // indirect
	github.com/mattn/go-colorable v0.1.13 // indirect
	github.com/mattn/go-isatty v0.0.17 // indirect
	github.com/mattn/go-runewidth v0.0.14 // indirect
	github.com/mattn/go-sqlite3 v1.14.16 // indirect
	github.com/matttproud/golang_protobuf_extensions v1.0.4 // indirect
	github.com/mholt/archiver/v3 v3.5.1 // indirect
	github.com/miekg/pkcs11 v1.1.1 // indirect
	github.com/mitchellh/copystructure v1.2.0 // indirect
	github.com/mitchellh/go-wordwrap v1.0.1 // indirect
	github.com/mitchellh/mapstructure v1.5.0 // indirect
	github.com/mitchellh/reflectwalk v1.0.2 // indirect
	github.com/moby/locker v1.0.1 // indirect
	github.com/moby/moby v20.10.21+incompatible // indirect
	github.com/moby/spdystream v0.2.0 // indirect
	github.com/moby/sys/mount v0.3.3 // indirect
	github.com/moby/sys/mountinfo v0.6.2 // indirect
	github.com/moby/term v0.0.0-20221205130635-1aeaba878587 // indirect
	github.com/modern-go/concurrent v0.0.0-20180306012644-bacd9c7ef1dd // indirect
	github.com/modern-go/reflect2 v1.0.2 // indirect
	github.com/monochromegane/go-gitignore v0.0.0-20200626010858-205db1a8cc00 // indirect
	github.com/morikuni/aec v1.0.0 // indirect
	github.com/munnerz/goautoneg v0.0.0-20191010083416-a7dc8b61c822 // indirect
	github.com/nwaples/rardecode v1.1.3 // indirect
	github.com/opencontainers/runc v1.1.4 // indirect
	github.com/otiai10/copy v1.9.0 // indirect
	github.com/panjf2000/ants/v2 v2.7.1 // indirect
	github.com/pelletier/go-toml v1.9.5 // indirect
	github.com/pelletier/go-toml/v2 v2.0.5 // indirect
	github.com/peterbourgon/diskv v2.0.1+incompatible // indirect
	github.com/pierrec/lz4/v4 v4.1.14 // indirect
	github.com/pjbgf/sha1cd v0.2.3 // indirect
	github.com/pmezard/go-difflib v1.0.0 // indirect
	github.com/prometheus/client_golang v1.14.0 // indirect
	github.com/prometheus/client_model v0.3.0 // indirect
	github.com/prometheus/common v0.39.0 // indirect
	github.com/prometheus/procfs v0.9.0 // indirect
	github.com/rivo/uniseg v0.4.3 // indirect
	github.com/rubenv/sql-migrate v1.3.0 // indirect
	github.com/russross/blackfriday/v2 v2.1.0 // indirect
	github.com/sergi/go-diff v1.2.0 // indirect
	github.com/shopspring/decimal v1.3.1 // indirect
	github.com/sirupsen/logrus v1.9.0 // indirect
	github.com/skeema/knownhosts v1.1.0 // indirect
	github.com/spf13/afero v1.9.2 // indirect
	github.com/spf13/cast v1.5.0 // indirect
	github.com/spf13/jwalterweatherman v1.1.0 // indirect
	github.com/spf13/pflag v1.0.5 // indirect
	github.com/spf13/viper v1.14.0 // indirect
	github.com/square/go-jose/v3 v3.0.0-20200630053402-0a67ce9b0693 // indirect
	github.com/stretchr/objx v0.5.0 // indirect
	github.com/subosito/gotenv v1.4.1 // indirect
	github.com/testcontainers/testcontainers-go v0.13.0 // indirect
	github.com/theupdateframework/notary v0.7.0 // indirect
	github.com/tonglil/buflogr v1.0.1 // indirect
	github.com/traefik/yaegi v0.14.3 // indirect
	github.com/ulikunitz/xz v0.5.10 // indirect
	github.com/vbatts/tar-split v0.11.2 // indirect
	github.com/xanzy/ssh-agent v0.3.3 // indirect
	github.com/xeipuuv/gojsonpointer v0.0.0-20190905194746-02993c407bfb // indirect
	github.com/xeipuuv/gojsonreference v0.0.0-20180127040603-bd5ef7bd5415 // indirect
	github.com/xeipuuv/gojsonschema v1.2.0 // indirect
	github.com/xi2/xz v0.0.0-20171230120015-48954b6210f8 // indirect
	github.com/xlab/treeprint v1.1.0 // indirect
	go.opencensus.io v0.24.0 // indirect
	go.starlark.net v0.0.0-20230128213706-3f75dec8e403 // indirect
	go.uber.org/atomic v1.10.0 // indirect
	go.uber.org/multierr v1.9.0 // indirect
	golang.org/x/crypto v0.5.0 // indirect
	golang.org/x/mod v0.8.0 // indirect
	golang.org/x/net v0.7.0 // indirect
	golang.org/x/oauth2 v0.4.0 // indirect
	golang.org/x/sync v0.1.0 // indirect
	golang.org/x/sys v0.5.0 // indirect
	golang.org/x/term v0.5.0 // indirect
	golang.org/x/text v0.7.0 // indirect
	golang.org/x/time v0.3.0 // indirect
<<<<<<< HEAD
	golang.org/x/tools v0.6.0 // indirect
	gomodules.xyz/jsonpatch/v2 v2.2.0 // indirect
	google.golang.org/api v0.103.0 // indirect
=======
	google.golang.org/api v0.102.0 // indirect
>>>>>>> f1b907f1
	google.golang.org/appengine v1.6.7 // indirect
	google.golang.org/genproto v0.0.0-20230202175211-008b39050e57 // indirect
	google.golang.org/grpc v1.52.3 // indirect
	google.golang.org/protobuf v1.28.1 // indirect
	gopkg.in/inf.v0 v0.9.1 // indirect
	gopkg.in/ini.v1 v1.67.0 // indirect
	gopkg.in/natefinch/lumberjack.v2 v2.0.0 // indirect
	gopkg.in/warnings.v0 v0.1.2 // indirect
	gopkg.in/yaml.v2 v2.4.0 // indirect
	istio.io/api v0.0.0-20230204131218-41d7951eb9e4 // indirect
	istio.io/istio v0.0.0-20221109080248-089f536c0f26 // indirect
	istio.io/pkg v0.0.0-20221031153201-960bb47e80ce // indirect
	k8s.io/apiserver v0.26.1 // indirect
	k8s.io/component-base v0.26.1 // indirect
	k8s.io/kube-openapi v0.0.0-20230202010329-39b3636cbaa3 // indirect
	k8s.io/kubectl v0.26.1 // indirect
	k8s.io/utils v0.0.0-20230202215443-34013725500c // indirect
	oras.land/oras-go v1.2.2 // indirect
	sigs.k8s.io/json v0.0.0-20221116044647-bc3834ca7abd // indirect
	sigs.k8s.io/structured-merge-diff/v4 v4.2.3 // indirect
)<|MERGE_RESOLUTION|>--- conflicted
+++ resolved
@@ -43,15 +43,10 @@
 	k8s.io/apimachinery v0.26.1
 	k8s.io/cli-runtime v0.26.1
 	k8s.io/client-go v11.0.1-0.20190409021438-1a26190bd76a+incompatible
-<<<<<<< HEAD
 	k8s.io/klog/v2 v2.90.0
 	sigs.k8s.io/controller-runtime v0.14.4
 	sigs.k8s.io/kustomize/api v0.12.1
 	sigs.k8s.io/kustomize/kyaml v0.13.9
-=======
-	k8s.io/utils v0.0.0-20221128185143-99ec85e7a448
-	sigs.k8s.io/controller-runtime v0.14.4
->>>>>>> f1b907f1
 	sigs.k8s.io/yaml v1.3.0
 )
 
@@ -256,13 +251,9 @@
 	golang.org/x/term v0.5.0 // indirect
 	golang.org/x/text v0.7.0 // indirect
 	golang.org/x/time v0.3.0 // indirect
-<<<<<<< HEAD
-	golang.org/x/tools v0.6.0 // indirect
+	golang.org/x/tools v0.4.0 // indirect
 	gomodules.xyz/jsonpatch/v2 v2.2.0 // indirect
 	google.golang.org/api v0.103.0 // indirect
-=======
-	google.golang.org/api v0.102.0 // indirect
->>>>>>> f1b907f1
 	google.golang.org/appengine v1.6.7 // indirect
 	google.golang.org/genproto v0.0.0-20230202175211-008b39050e57 // indirect
 	google.golang.org/grpc v1.52.3 // indirect

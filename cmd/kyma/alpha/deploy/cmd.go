package deploy

import (
	"context"
	"fmt"
	"os"
	"strings"
	"time"

	"errors"

	"github.com/kyma-project/cli/internal/clusterinfo"
	"github.com/kyma-project/cli/internal/coredns"
	"github.com/kyma-project/cli/internal/deploy"
	"github.com/kyma-project/cli/pkg/dashboard"
	"github.com/spf13/cobra"
	"go.uber.org/zap"
	appsv1 "k8s.io/api/apps/v1"
	corev1 "k8s.io/api/core/v1"
	v1 "k8s.io/apimachinery/pkg/apis/meta/v1"
	"k8s.io/apimachinery/pkg/runtime/schema"

	"github.com/kyma-project/cli/internal/cli"
	"github.com/kyma-project/cli/internal/nice"
)

type command struct {
	cli.Command
	opts *Options
}

const (
	lifecycleManagerKustomization = "https://github.com/kyma-project/lifecycle-manager/config/default"

	hostsTemplate = `
    {{ .K3dRegistryIP}} {{ .K3dRegistryHost}}
    {{ .K3dRegistryIP}} {{ .K3dRegistryHost}}.localhost
`
)

// NewCmd creates a new deploy command
func NewCmd(o *Options) *cobra.Command {

	cmd := command{
		Command: cli.Command{Options: o.Options},
		opts:    o,
	}

	cobraCmd := &cobra.Command{
		Use:     "deploy",
		Short:   "Deploys Kyma on a running Kubernetes cluster.",
		Long:    "Use this command to deploy, upgrade, or adapt Kyma on a running Kubernetes cluster.",
		RunE:    func(cobraCmd *cobra.Command, _ []string) error { return cmd.RunWithTimeout(cobraCmd.Context()) },
		Aliases: []string{"d"},
		Example: `
- Deploy the latest version of the Lifecycle Manager for trying out Modules: "kyma deploy -k https://github.com/kyma-project/lifecycle-manager/config/default -with-wildcard-permissions"
- Deploy the main branch of Lifecycle Manager: "kyma deploy -k https://github.com/kyma-project/lifecycle-manager/config/default@main"
- Deploy a local version of Lifecycle Manager: "kyma deploy -k /path/to/repo/lifecycle-manager/config/default"`,
	}
	cobraCmd.Flags().StringArrayVarP(
		&o.Kustomizations, "kustomization", "k", []string{lifecycleManagerKustomization},
		`Provide one or more kustomizations to deploy. 
Each occurrence of the flag accepts a URL with an optional reference (commit, branch, or release) in the format URL@ref or a local path to the directory of the kustomization file.
Defaults to deploying Lifecycle Manager and Module Manager from GitHub main branch.`,
	)
	cobraCmd.Flags().StringArrayVarP(
		&o.Modules, "module", "m", []string{},
		`Provide one or more modules to activate after the deployment is finished. Example: "--module name@namespace" (namespace is optional).`,
	)
	cobraCmd.Flags().StringVarP(&o.ModulesFile, "modules-file", "f", "", `Path to file containing a list of modules.`)
	cobraCmd.Flags().StringVarP(
		&o.Channel, "channel", "c", "regular", `Select which channel to deploy from.`,
	)
	cobraCmd.Flags().StringVarP(
		&o.Namespace, "namespace", "n", cli.KymaNamespaceDefault,
		"The Namespace to deploy the the Kyma custom resource in.",
	)
	cobraCmd.Flags().StringVar(&o.KymaCR, "kyma-cr", "", `Provide a custom Kyma CR file for the deployment.`)

	// TODO remove this flag when module templates can be fetched from release.
	// Might be worth keeping this flag with another name to install extra templates??
	cobraCmd.Flags().StringArrayVar(
		&o.Templates, "template", []string{}, `Provide one or more module templates to deploy.
WARNING: This is a temporary flag for development and will be removed soon.`,
	)

	cobraCmd.Flags().StringVar(
		&o.CertManagerVersion, "cert-manager", "v1.11.0",
		"Installs cert-manager from the specified static version. an empty string skips the installation.",
	)
	cobraCmd.Flags().StringVar(
		&o.LifecycleManager, "lifecycle-manager", "eu.gcr.io/kyma-project/lifecycle-manager:latest",
		`Installs lifecycle-manager with the specified image:
- Use "my-registry.org/lifecycle-manager:my-tag"" to use a custom version of lifecycle-manager.
- Use "europe-docker.pkg.dev/kyma-project/prod/lifecycle-manager@sha256:cb74b29cfe80c639c9ee9..." to use a custom version of lifecycle-manager with a digest.
- Use a tag like "v20230220-7b8e9515" to override the default tag used, it will then use "eu.gcr.io/kyma-project/lifecycle-manager:v20230220-7b8e9515".`,
	)

	cobraCmd.Flags().BoolVar(
		&o.DryRun, "dry-run", false, "Renders the Kubernetes manifests without actually applying them.",
	)

	cobraCmd.Flags().BoolVar(
		&o.WildcardPermissions, "wildcard-permissions", true,
		`Creates a wildcard cluster-role to allow for easy local installation permissions of lifecycle-manager.
Allows for usage of lifecycle-manager without having to worry about modules requiring specific RBAC permissions.
WARNING: DO NOT USE ON PRODUCTIVE CLUSTERS!`,
	)

	cobraCmd.Flags().BoolVar(
		&o.OpenDashboard, "open-dashboard", false,
		`Opens the Busola Dashboard at startup. Only works when a graphical interface is available and when running in interactive mode`,
	)

	cobraCmd.Flags().DurationVarP(&o.Timeout, "timeout", "t", 20*time.Minute, "Maximum time for the deployment.")

	return cobraCmd
}

func (cmd *command) RunWithTimeout(ctx context.Context) error {
	if cmd.opts.CI {
		cmd.Factory.NonInteractive = true
	}
	if cmd.opts.Verbose {
		cmd.Factory.UseLogger = true
	}

	if err := cmd.opts.validateFlags(); err != nil {
		return err
	}

	ctx, cancel := context.WithTimeout(ctx, cmd.opts.Timeout)
	defer cancel()

	err := cmd.run(ctx)

	// yes, I tried errors.As and errors.Is, and both did not work or threw vet issues...
	if err != nil && strings.Contains(err.Error(), context.DeadlineExceeded.Error()) {
		msg := "Timeout reached while waiting for deployment to complete"
		timeoutStep := cmd.NewStep(msg)
		timeoutStep.Failure()
		return fmt.Errorf("%s: %w", msg, err)
	}

	return err
}

func (cmd *command) run(ctx context.Context) error {
	start := time.Now()

	if err := cmd.EnsureClusterAccess(ctx, cmd.opts.Timeout); err != nil {
		return err
	}

	if err := cmd.deploy(ctx, start); err != nil {
		return err
	}

	// do not starrt the dashboard if not interactive
	if cmd.opts.CI || cmd.opts.NonInteractive || !cmd.opts.OpenDashboard {
		return nil
	}

	return cmd.wizard(ctx)
}

func (cmd *command) deploy(ctx context.Context, start time.Time) error {
	if cmd.opts.DryRun {
		return cmd.dryRun(ctx)
	}

	l := cli.NewLogger(cmd.opts.Verbose).Sugar()

	summary := &nice.Summary{
		NonInteractive: cmd.NonInteractive,
		Version:        "alpha deployment with lifecycle-manager",
	}

	undo := zap.RedirectStdLog(l.Desugar())
	defer undo()

	if !cmd.opts.Verbose {
		stderr := os.Stderr
		os.Stderr = nil
		defer func() { os.Stderr = stderr }()
	}

	clusterInfo, err := clusterinfo.Discover(ctx, cmd.K8s.Static())
	if err != nil {
		return err
	}

	if cmd.opts.CertManagerVersion != "" {
		certManagerStep := cmd.NewStep("Deploying cert-manager.io")
		certManagerStep.Start()
		if err := deploy.CertManager(ctx, cmd.K8s, cmd.opts.CertManagerVersion, false); err != nil {
			certManagerStep.LogWarn(err.Error())
			certManagerStep.Failuref("Failed to deploy cert-manager.io.")
		}
		err := cmd.K8s.WaitDeploymentStatus(
			"cert-manager", "cert-manager-webhook", appsv1.DeploymentAvailable, corev1.ConditionTrue,
		)
		if err != nil {
			certManagerStep.LogWarn(err.Error())
			certManagerStep.Failuref("cert-manager.io webhook failed to start.")
		}
		certManagerStep.Successf(
			"Deployed cert-manager.io in version %s",
			cmd.opts.CertManagerVersion,
		)
	}

	deployStep := cmd.NewStep("Deploying Kustomizations")
	deployStep.Start()
	hasKyma, err := deploy.Bootstrap(
		ctx, cmd.opts.Kustomizations, cmd.K8s, cmd.opts.Filters, cmd.opts.WildcardPermissions, false,
	)
	if err != nil {
		deployStep.Failuref("Failed to deploy Kustomizations %s: %s", cmd.opts.Kustomizations, err.Error())
		return err
	}
	deployStep.Successf("Kustomizations deployed: %s", cmd.opts.Kustomizations)

	coreDNS := cmd.NewStep("Patching CoreDNS")
	coreDNS.Start()
	if _, err := coredns.Patch(l.Desugar(), cmd.K8s.Static(), false, clusterInfo, hostsTemplate); err != nil {
		coreDNS.Failuref("error patching CoreDNS: %s", err)
		return err
	}
	coreDNS.Successf("CoreDNS patched successfully")

	// deploy modules and kyma CR
	if hasKyma {
		// TODO change to fetch templates from release artifacts
		if len(cmd.opts.Templates) > 0 {
<<<<<<< HEAD
			modStep := cmd.NewStep("Module Templates deployed")
			for _, t := range cmd.opts.Templates {
				b, err := os.ReadFile(t)
				if err != nil {
					modStep.Failuref("Failed to deploy module templates")
					return err
				}
				resources, err := cmd.K8s.ParseManifest(b)
				if err != nil {
					modStep.Failuref("Failed to parse manifest for module templates")
					return err
				}
				if err := cmd.K8s.Apply(ctx, resources); err != nil {
					modStep.Failuref("Failed to deploy module templates")
					return err
				}
			}
			modStep.Success()
		}

		kymaStep := cmd.NewStep("Deploying Kyma CR")
		kymaStep.Start()
=======
			modStep := cmd.NewStep("Modules deployed")
			if err := deploy.ModuleTemplates(ctx, cmd.K8s, cmd.opts.Templates); err != nil {
				modStep.Failuref("Failed to deploy modules")
				return err
			}
			modStep.Success()
		}
		kymaStep := cmd.NewStep("Kyma CR deployed")
>>>>>>> fc63b491
		if err := deploy.Kyma(ctx, cmd.K8s, cmd.opts.Namespace, cmd.opts.Channel, cmd.opts.KymaCR, false); err != nil {
			kymaStep.Failuref("Failed to deploy Kyma CR: %s", err.Error())
			return err
		}
		kymaStep.Successf("Kyma CR deployed and Ready!")
	}

	deployTime := time.Since(start)
	return summary.Print(deployTime)
}

func (cmd *command) dryRun(ctx context.Context) error {
	if cmd.opts.CertManagerVersion != "" {
		if err := deploy.CertManager(ctx, cmd.K8s, cmd.opts.CertManagerVersion, true); err != nil {
			return err
		}
	}

	hasKyma, err := deploy.Bootstrap(
		ctx, cmd.opts.Kustomizations, cmd.K8s, cmd.opts.Filters, cmd.opts.WildcardPermissions, true,
	)
	if err != nil {
		return err
	}

	if hasKyma {
		// TODO change to fetch templates from release artifacts
		for _, t := range cmd.opts.Templates {
			b, err := os.ReadFile(t)
			if err != nil {
				return err
			}
			fmt.Printf("%s\n---\n", string(b))
		}

		if err := deploy.Kyma(
			ctx, cmd.K8s, cmd.opts.Namespace, cmd.opts.Channel, cmd.opts.KymaCR, true,
		); err != nil {
			return err
		}
	}
	return nil
}

func (cmd *command) wizard(ctx context.Context) error {
	// get all infos for the dashboard URL
	ctx, cancel := context.WithTimeout(ctx, cmd.opts.Timeout)
	defer cancel()

	kymas, err := cmd.K8s.Dynamic().Resource(
		schema.GroupVersionResource{
			Group:    "operator.kyma-project.io",
			Version:  "v1alpha1",
			Resource: "kymas",
		},
	).List(ctx, v1.ListOptions{})
	if err != nil {
		return err
	}

	if len(kymas.Items) < 1 {
		return errors.New("no Kyma CR found in cluster")
	}

	cluster := cmd.K8s.KubeConfig().CurrentContext
	name := kymas.Items[0].GetName()
	ns := kymas.Items[0].GetNamespace()

	cmd.NewStep("Start module dashboard ")
	dash := dashboard.New("kyma-dashboard", "3001", cmd.KubeconfigPath, cmd.Verbose)
	if err := dash.Start(); err != nil {
		cmd.CurrentStep.Failure()
		return err
	}
	// make sure the dahboard container always stops at the end and the cursor restored
	cmd.Finalizers.Add(dash.StopFunc(ctx, func(i ...interface{}) { fmt.Print(i...) }))

	if err := dash.Open(fmt.Sprintf("/cluster/%s/namespaces/%s/kymas/details/%s", cluster, ns, name)); err != nil {
		cmd.CurrentStep.Failure()
		return err
	}
	cmd.CurrentStep.Successf("Dashboard started. To exit press Ctrl+C")

	return dash.Watch(ctx)
}<|MERGE_RESOLUTION|>--- conflicted
+++ resolved
@@ -233,39 +233,14 @@
 	if hasKyma {
 		// TODO change to fetch templates from release artifacts
 		if len(cmd.opts.Templates) > 0 {
-<<<<<<< HEAD
 			modStep := cmd.NewStep("Module Templates deployed")
-			for _, t := range cmd.opts.Templates {
-				b, err := os.ReadFile(t)
-				if err != nil {
-					modStep.Failuref("Failed to deploy module templates")
-					return err
-				}
-				resources, err := cmd.K8s.ParseManifest(b)
-				if err != nil {
-					modStep.Failuref("Failed to parse manifest for module templates")
-					return err
-				}
-				if err := cmd.K8s.Apply(ctx, resources); err != nil {
-					modStep.Failuref("Failed to deploy module templates")
-					return err
-				}
-			}
-			modStep.Success()
-		}
-
-		kymaStep := cmd.NewStep("Deploying Kyma CR")
-		kymaStep.Start()
-=======
-			modStep := cmd.NewStep("Modules deployed")
 			if err := deploy.ModuleTemplates(ctx, cmd.K8s, cmd.opts.Templates); err != nil {
-				modStep.Failuref("Failed to deploy modules")
+				modStep.Failuref("Failed to deploy module templates")
 				return err
 			}
 			modStep.Success()
 		}
-		kymaStep := cmd.NewStep("Kyma CR deployed")
->>>>>>> fc63b491
+		kymaStep := cmd.NewStep("Deploying Kyma CR")
 		if err := deploy.Kyma(ctx, cmd.K8s, cmd.opts.Namespace, cmd.opts.Channel, cmd.opts.KymaCR, false); err != nil {
 			kymaStep.Failuref("Failed to deploy Kyma CR: %s", err.Error())
 			return err

package module

import (
	"fmt"
	"strings"

	"github.com/open-component-model/ocm/pkg/contexts/credentials"
	"github.com/open-component-model/ocm/pkg/contexts/ocm"
	"github.com/open-component-model/ocm/pkg/contexts/ocm/cpi"
	"github.com/open-component-model/ocm/pkg/contexts/ocm/repositories/comparch"
	"github.com/open-component-model/ocm/pkg/contexts/ocm/repositories/ocireg"
	componentTransfer "github.com/open-component-model/ocm/pkg/contexts/ocm/transfer"
)

type NameMapping ocireg.ComponentNameMapping

const (
	URLPathNameMapping = NameMapping(ocireg.OCIRegistryURLPathMapping)
	DigestNameMapping  = NameMapping(ocireg.OCIRegistryDigestMapping)
)

// Remote represents remote OCI registry and the means to access it
type Remote struct {
	Registry    string
	NameMapping NameMapping
	Credentials string
	Token       string
	Insecure    bool
}

// Push picks up the archive described in the config and pushes it to the provided registry.
// The credentials and token are optional parameters
func Push(archive *comparch.ComponentArchive, r *Remote) (ocm.ComponentVersionAccess, error) {

<<<<<<< HEAD
	var creds credentials.Credentials
	if !r.Insecure {
		u, p := r.UserPass()
		creds = credentials.DirectCredentials{
			"username": u,
			"password": p,
=======
	u, p := r.UserPass()
	ociClient, err := oci.NewClient(&oci.Options{
		Registry: r.Registry,
		User:     u,
		Secret:   p,
		Insecure: r.Insecure,
	}, log)

	if err != nil {
		return errors.Wrap(err, "unable to create an OCI client")
	}
	ctx := context.Background()

	// update repository context
	if len(r.Registry) != 0 {
		if rc := archive.ComponentDescriptor.GetEffectiveRepositoryContext(); rc != nil {
			//This code executes, for example, during push of the existing module (repo 1) to another repository (repo 2). A valid scenario for the CLI "sign module" cmd.
			var repo cdv2.OCIRegistryRepository
			if err = rc.DecodeInto(&repo); err != nil {
				return errors.Wrap(err, "unable to decode component descriptor")
			}

			//Inject only if the repo is different
			if repo.BaseURL != noSchemeURL(r.Registry) || repo.ComponentNameMapping != cdv2.ComponentNameMapping(r.NameMapping) {
				if err := cdv2.InjectRepositoryContext(archive.ComponentDescriptor, BuildNewOCIRegistryRepository(r.Registry, cdv2.ComponentNameMapping(r.NameMapping))); err != nil {
					return errors.Wrap(err, "unable to add repository context to component descriptor")
				}
			}
>>>>>>> 257f791a
		}
	}

	repo, err := cpi.DefaultContext().RepositoryForSpec(
		ocireg.NewRepositorySpec(
			r.Registry, &ocireg.ComponentRepositoryMeta{
				ComponentNameMapping: ocireg.ComponentNameMapping(r.NameMapping),
			},
		), creds,
	)
	if err != nil {
		return nil, fmt.Errorf("error creating repository from spec: %w", err)
	}

	err = componentTransfer.TransferVersion(
		nil, nil, archive.ComponentVersionAccess, repo, nil,
	)

	if err != nil {
		return nil, fmt.Errorf("could not finish component transfer: %w", err)
	}

	return repo.LookupComponentVersion(
		archive.ComponentVersionAccess.GetName(), archive.ComponentVersionAccess.GetVersion(),
	)
}

// UserPass splits the credentials string into user and password.
// If the string is empty or can't be split, it returns 2 empty strings.
func (r *Remote) UserPass() (string, string) {
	u, p, found := strings.Cut(r.Credentials, ":")
	if !found {
		return "", ""
	}
	return u, p
}<|MERGE_RESOLUTION|>--- conflicted
+++ resolved
@@ -2,6 +2,7 @@
 
 import (
 	"fmt"
+	"regexp"
 	"strings"
 
 	"github.com/open-component-model/ocm/pkg/contexts/credentials"
@@ -28,59 +29,40 @@
 	Insecure    bool
 }
 
-// Push picks up the archive described in the config and pushes it to the provided registry.
-// The credentials and token are optional parameters
-func Push(archive *comparch.ComponentArchive, r *Remote) (ocm.ComponentVersionAccess, error) {
-
-<<<<<<< HEAD
+func (r *Remote) GetRepository() (cpi.Repository, error) {
 	var creds credentials.Credentials
 	if !r.Insecure {
 		u, p := r.UserPass()
 		creds = credentials.DirectCredentials{
 			"username": u,
 			"password": p,
-=======
-	u, p := r.UserPass()
-	ociClient, err := oci.NewClient(&oci.Options{
-		Registry: r.Registry,
-		User:     u,
-		Secret:   p,
-		Insecure: r.Insecure,
-	}, log)
-
-	if err != nil {
-		return errors.Wrap(err, "unable to create an OCI client")
-	}
-	ctx := context.Background()
-
-	// update repository context
-	if len(r.Registry) != 0 {
-		if rc := archive.ComponentDescriptor.GetEffectiveRepositoryContext(); rc != nil {
-			//This code executes, for example, during push of the existing module (repo 1) to another repository (repo 2). A valid scenario for the CLI "sign module" cmd.
-			var repo cdv2.OCIRegistryRepository
-			if err = rc.DecodeInto(&repo); err != nil {
-				return errors.Wrap(err, "unable to decode component descriptor")
-			}
-
-			//Inject only if the repo is different
-			if repo.BaseURL != noSchemeURL(r.Registry) || repo.ComponentNameMapping != cdv2.ComponentNameMapping(r.NameMapping) {
-				if err := cdv2.InjectRepositoryContext(archive.ComponentDescriptor, BuildNewOCIRegistryRepository(r.Registry, cdv2.ComponentNameMapping(r.NameMapping))); err != nil {
-					return errors.Wrap(err, "unable to add repository context to component descriptor")
-				}
-			}
->>>>>>> 257f791a
 		}
 	}
-
 	repo, err := cpi.DefaultContext().RepositoryForSpec(
 		ocireg.NewRepositorySpec(
-			r.Registry, &ocireg.ComponentRepositoryMeta{
+			NoSchemeURL(r.Registry), &ocireg.ComponentRepositoryMeta{
 				ComponentNameMapping: ocireg.ComponentNameMapping(r.NameMapping),
 			},
 		), creds,
 	)
 	if err != nil {
 		return nil, fmt.Errorf("error creating repository from spec: %w", err)
+	}
+	return repo, nil
+}
+
+func NoSchemeURL(url string) string {
+	regex := regexp.MustCompile(`^https?://`)
+	return regex.ReplaceAllString(url, "")
+}
+
+// Push picks up the archive described in the config and pushes it to the provided registry.
+// The credentials and token are optional parameters
+func Push(archive *comparch.ComponentArchive, r *Remote) (ocm.ComponentVersionAccess, error) {
+
+	repo, err := r.GetRepository()
+	if err != nil {
+		return nil, err
 	}
 
 	err = componentTransfer.TransferVersion(

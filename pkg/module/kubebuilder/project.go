--- conflicted
+++ resolved
@@ -171,16 +171,7 @@
 		}
 		promptString.WriteString(fmt.Sprintln("Press ENTER to select the first option as default."))
 
-<<<<<<< HEAD
-		answer, err := s.Prompt(
-			fmt.Sprintf(
-				"Please specify the file to use as default CR in %s: %v\n", samplesDir, names,
-			),
-		)
-		defaultCR = filepath.Join(samplesDir, answer)
-=======
 		answer, err := s.Prompt(promptString.String())
->>>>>>> 257f791a
 		if err != nil {
 			return nil, fmt.Errorf("could not obtain default CR from user prompt: %w", err)
 		}
